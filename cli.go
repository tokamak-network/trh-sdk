package main

import (
	"context"
	"fmt"
	"log"
	"os"
	"strings"

	"github.com/tokamak-network/trh-sdk/commands"
	"github.com/tokamak-network/trh-sdk/flags"
	"github.com/tokamak-network/trh-sdk/pkg/scanner"
	"github.com/tokamak-network/trh-sdk/pkg/stacks/thanos"
	"github.com/urfave/cli/v3"
)

func Run() {
	cmd := &cli.Command{
		Name:  "trh-sdk",
		Usage: "Ignite your own L2 development",
		Action: func(ctx context.Context, cmd *cli.Command) error {
			return nil
		},
		Commands: []*cli.Command{
			{
				Name:   "deploy-contracts",
				Usage:  "Deploy contracts on L1",
				Flags:  flags.DeployContractsFlag,
				Action: commands.ActionDeployContracts(),
			},
			{
				Name:   "deploy",
				Usage:  "Deploy infrastructure and bring up the L2 network",
				Action: commands.ActionDeploy(),
			},
			{
				Name:  "dependencies",
				Usage: "Check and install dependencies",

				Commands: []*cli.Command{
					{
						Name:  "setup",
						Usage: "Install the dependencies",
						Action: func(ctx context.Context, cmd *cli.Command) error {
							fmt.Println("Install the dependencies...")
							fmt.Print("Would you like to install dependencies? (y/N): ")
							choose, err := scanner.ScanBool(false)
							if err != nil {
								return err
							}

							if choose {
								fmt.Println("Installing dependencies...")
								// Add installation logic here
								dependenciesCmd := commands.Dependencies{}
								return dependenciesCmd.Install(cmd.Args().Slice())

							} else {
								fmt.Println("Installation skipped.")
							}
							return nil
						},
					},
					{
						Name:  "check",
						Usage: "Check the dependencies",
						Action: func(ctx context.Context, cmd *cli.Command) error {
							dependenciesCmd := commands.Dependencies{}
							dependenciesCmd.Check(cmd.Args().Slice())
							return nil
						},
					},
				},
			},
			{
				Name:   "destroy",
				Usage:  "Destroy deployed infrastructure and bring down the L2 network",
				Action: commands.ActionDestroyInfra(),
			},
			{
				Name:  "install",
				Usage: "Install plugins",
				Flags: []cli.Flag{
					&cli.StringFlag{
						Name:  "plugins",
						Usage: "",
						Value: "",
					},
					&cli.StringFlag{
						Name:  "stack",
						Usage: "Tech stack",
						Value: "",
					},
				},
				Action: commands.ActionInstallationPlugins(),
			},
			{
				Name:  "uninstall",
				Usage: "Uninstall plugins",
				Flags: []cli.Flag{
					&cli.StringFlag{
						Name:  "plugins",
						Usage: "",
						Value: "",
					},
					&cli.StringFlag{
						Name:  "stack",
						Usage: "Tech stack",
						Value: "",
					},
				},
				Action: commands.ActionInstallationPlugins(),
			},
			{
				Name:   "version",
				Usage:  "Show SDK version",
				Action: commands.ActionVersion(),
			},
			{
<<<<<<< HEAD
				Name:   "verify-register-candidate",
				Usage:  "Verify and Register Candidate",
				Flags:  flags.VerifyRegisterCandidateFlag,
				Action: commands.ActionVerifyRegisterCandidates(),
=======
				Name:   "info",
				Usage:  "Show information about the running chain",
				Action: commands.ActionShowInformation(),
			},
			{
				Name:  "logs",
				Usage: "Show logs of the running chain",
				Flags: []cli.Flag{
					&cli.StringFlag{
						Name:     "component",
						Aliases:  []string{"c"},
						Required: true,
						Usage:    fmt.Sprintf("Component name (allowed: %s)", strings.Join(allowedComponentList(), ", ")),
						Value:    "",
					},
				},
				Action: commands.ActionShowLogs(),
>>>>>>> f3295df8
			},
		},
	}

	if err := cmd.Run(context.Background(), os.Args); err != nil {
		log.Fatal(err)
	}
}

func allowedComponentList() []string {
	components := make([]string, 0)
	for c := range thanos.SupportedLogsComponents {
		components = append(components, c)
	}
	return components
}<|MERGE_RESOLUTION|>--- conflicted
+++ resolved
@@ -117,12 +117,6 @@
 				Action: commands.ActionVersion(),
 			},
 			{
-<<<<<<< HEAD
-				Name:   "verify-register-candidate",
-				Usage:  "Verify and Register Candidate",
-				Flags:  flags.VerifyRegisterCandidateFlag,
-				Action: commands.ActionVerifyRegisterCandidates(),
-=======
 				Name:   "info",
 				Usage:  "Show information about the running chain",
 				Action: commands.ActionShowInformation(),
@@ -140,7 +134,12 @@
 					},
 				},
 				Action: commands.ActionShowLogs(),
->>>>>>> f3295df8
+			},
+			{
+				Name:   "verify-register-candidate",
+				Usage:  "Verify and Register Candidate",
+				Flags:  flags.VerifyRegisterCandidateFlag,
+				Action: commands.ActionVerifyRegisterCandidates(),
 			},
 		},
 	}
