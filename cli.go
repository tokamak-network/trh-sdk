package main

import (
	"context"
	"fmt"
	"log"
	"os"
	"strings"

	"github.com/tokamak-network/trh-sdk/commands"
	"github.com/tokamak-network/trh-sdk/flags"
	"github.com/tokamak-network/trh-sdk/pkg/scanner"
	"github.com/tokamak-network/trh-sdk/pkg/stacks/thanos"
	"github.com/urfave/cli/v3"
)

func Run() {
	cmd := &cli.Command{
		Name:  "trh-sdk",
		Usage: "Ignite your own L2 development",
		Action: func(ctx context.Context, cmd *cli.Command) error {
			return nil
		},
		Commands: []*cli.Command{
			{
				Name:   "deploy-contracts",
				Usage:  "Deploy contracts on L1",
				Flags:  flags.DeployContractsFlag,
				Action: commands.ActionDeployContracts(),
			},
			{
				Name:   "deploy",
				Usage:  "Deploy infrastructure and bring up the L2 network",
				Action: commands.ActionDeploy(),
			},
			{
				Name:  "dependencies",
				Usage: "Check and install dependencies",

				Commands: []*cli.Command{
					{
						Name:  "setup",
						Usage: "Install the dependencies",
						Action: func(ctx context.Context, cmd *cli.Command) error {
							fmt.Println("Install the dependencies...")
							fmt.Print("Would you like to install dependencies? (y/N): ")
							choose, err := scanner.ScanBool(false)
							if err != nil {
								return err
							}

							if choose {
								fmt.Println("Installing dependencies...")
								// Add installation logic here
								dependenciesCmd := commands.Dependencies{}
								return dependenciesCmd.Install(ctx, cmd.Args().Slice())

							} else {
								fmt.Println("Installation skipped.")
							}
							return nil
						},
					},
					{
						Name:  "check",
						Usage: "Check the dependencies",
						Action: func(ctx context.Context, cmd *cli.Command) error {
							dependenciesCmd := commands.Dependencies{}
							dependenciesCmd.Check(ctx, cmd.Args().Slice())
							return nil
						},
					},
				},
			},
			{
				Name:   "destroy",
				Usage:  "Destroy deployed infrastructure and bring down the L2 network",
				Action: commands.ActionDestroyInfra(),
			},
			{
				Name:  "install",
				Usage: "Install plugins",
				Flags: []cli.Flag{
					&cli.StringFlag{
						Name:  "plugins",
						Usage: "",
						Value: "",
					},
					&cli.StringFlag{
						Name:  "stack",
						Usage: "Tech stack",
						Value: "",
					},
				},
				Action: commands.ActionInstallationPlugins(),
			},
			{
				Name:  "uninstall",
				Usage: "Uninstall plugins",
				Flags: []cli.Flag{
					&cli.StringFlag{
						Name:  "plugins",
						Usage: "",
						Value: "",
					},
					&cli.StringFlag{
						Name:  "stack",
						Usage: "Tech stack",
						Value: "",
					},
				},
				Action: commands.ActionInstallationPlugins(),
			},
			{
				Name:   "version",
				Usage:  "Show SDK version",
				Action: commands.ActionVersion(),
			},
			{
				Name:   "info",
				Usage:  "Show information about the running chain",
				Action: commands.ActionShowInformation(),
			},
			{
				Name:  "logs",
				Usage: "Show logs of the running chain",
				Flags: []cli.Flag{
					&cli.StringFlag{
						Name:     "component",
						Aliases:  []string{"c"},
						Required: true,
						Usage:    fmt.Sprintf("Component name (allowed: %s)", strings.Join(allowedComponentList(), ", ")),
						Value:    "",
					},
					&cli.BoolFlag{
						Name:     "troubleshoot",
						Aliases:  []string{"t"},
						Required: false,
						Usage:    "Show logs of the running chain with troubleshoot mode",
					},
				},
				Action: commands.ActionShowLogs(),
			},
			{
				Name:   "update",
				Usage:  "Update the config of the running chain",
				Action: commands.ActionUpdateNetwork(),
			},
			{
				Name:   "upgrade",
				Usage:  "Upgrade the trh-sdk latest version",
				Action: commands.ActionUpgrade(),
			},
			{
				Name:   "verify-register-candidate",
				Usage:  "Verify and Register Candidate",
				Action: commands.ActionVerifyRegisterCandidates(),
			},
			{
<<<<<<< HEAD
				Name:   "register-metadata",
				Usage:  "Register L2 Metadata",
				Action: commands.ActionRegisterMetadata(),
=======
				Name:  "alert-config",
				Usage: "Customize alert notifications and rules",
				Description: `Examples:
  # Check alert status and rules
  trh-sdk alert-config --status

  # Interactive rule configuration
  trh-sdk alert-config --rule set

  # Disable email channel
  trh-sdk alert-config --channel email --disable

  # Configure email channel
  trh-sdk alert-config --channel email --configure

  # Disable telegram channel
  trh-sdk alert-config --channel telegram --disable

  # Configure telegram channel
  trh-sdk alert-config --channel telegram --configure

  # Reset all alert rules to default values
  trh-sdk alert-config --rule reset`,
				Flags: []cli.Flag{
					&cli.BoolFlag{
						Name:     "status",
						Aliases:  []string{"s"},
						Required: false,
						Usage:    "Show current alert status",
					},
					&cli.StringFlag{
						Name:     "channel",
						Aliases:  []string{"c"},
						Required: false,
						Usage:    "Channel type (email, telegram)",
						Value:    "",
					},
					&cli.BoolFlag{
						Name:     "disable",
						Required: false,
						Usage:    "Disable the specified channel",
					},
					&cli.BoolFlag{
						Name:     "configure",
						Required: false,
						Usage:    "Configure the specified channel",
					},

					&cli.StringFlag{
						Name:     "rule",
						Required: false,
						Usage:    "Rule action (reset, set)",
						Value:    "",
					},
				},
				Action: commands.ActionAlertConfig(),
>>>>>>> 01e8c1e1
			},
		},
	}

	if err := cmd.Run(context.Background(), os.Args); err != nil {
		log.Fatal(err)
	}
}

func allowedComponentList() []string {
	components := make([]string, 0)
	for c := range thanos.SupportedLogsComponents {
		components = append(components, c)
	}
	return components
}<|MERGE_RESOLUTION|>--- conflicted
+++ resolved
@@ -157,11 +157,6 @@
 				Action: commands.ActionVerifyRegisterCandidates(),
 			},
 			{
-<<<<<<< HEAD
-				Name:   "register-metadata",
-				Usage:  "Register L2 Metadata",
-				Action: commands.ActionRegisterMetadata(),
-=======
 				Name:  "alert-config",
 				Usage: "Customize alert notifications and rules",
 				Description: `Examples:
@@ -218,7 +213,11 @@
 					},
 				},
 				Action: commands.ActionAlertConfig(),
->>>>>>> 01e8c1e1
+			},
+			{
+				Name:   "register-metadata",
+				Usage:  "Register L2 Metadata",
+				Action: commands.ActionRegisterMetadata(),
 			},
 		},
 	}
