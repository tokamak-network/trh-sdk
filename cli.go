--- conflicted
+++ resolved
@@ -215,11 +215,6 @@
 				Action: commands.ActionAlertConfig(),
 			},
 			{
-<<<<<<< HEAD
-				Name:   "register-metadata",
-				Usage:  "Register L2 Metadata",
-				Action: commands.ActionRegisterMetadata(),
-=======
 				Name:  "log-collection",
 				Usage: "Manage CloudWatch logging settings and download logs",
 				Description: `Manage CloudWatch logging settings and download logs for AWS CLI sidecar log collection.
@@ -302,7 +297,11 @@
 					},
 				},
 				Action: commands.ActionLogCollection(),
->>>>>>> 73cdc5fe
+			},
+			{
+				Name:   "register-metadata",
+				Usage:  "Register L2 Metadata",
+				Action: commands.ActionRegisterMetadata(),
 			},
 		},
 	}
