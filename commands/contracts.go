--- conflicted
+++ resolved
@@ -26,12 +26,8 @@
 		switch stack {
 		case constants.ThanosStack:
 			thanosStack := thanos.NewThanosStack(network, stack)
-<<<<<<< HEAD
 			thanosStack.SetRegisterCandidate(registerCandidate)
-			return thanosStack.DeployContracts(ctx)
-=======
 			return thanosStack.DeployContracts(ctx, config)
->>>>>>> bcd9029e
 		default:
 			return fmt.Errorf("unsupported stack: %s", stack)
 		}
