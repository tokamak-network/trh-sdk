--- conflicted
+++ resolved
@@ -3,113 +3,6 @@
 import (
 	"log"
 
-<<<<<<< HEAD
-	"github.com/tokamak-network/trh-sdk/commands"
-	"github.com/tokamak-network/trh-sdk/flags"
-	"github.com/tokamak-network/trh-sdk/pkg/scanner"
-
-	"github.com/urfave/cli/v3"
-)
-
-func main() {
-	cmd := &cli.Command{
-		Name:  "tokamak-sdk-cli",
-		Usage: "make an explosive entrance",
-		Action: func(ctx context.Context, cmd *cli.Command) error {
-			return nil
-		},
-		Commands: []*cli.Command{
-			{
-				Name:   "deploy-contracts",
-				Usage:  "Deploy contracts",
-				Flags:  flags.DeployContractsFlag,
-				Action: commands.ActionDeployContracts(),
-			},
-			{
-				Name:   "deploy",
-				Usage:  "Deploy infrastructure",
-				Action: commands.ActionDeploy(),
-			},
-			{
-				Name:  "dependencies",
-				Usage: "Dependencies",
-
-				Commands: []*cli.Command{
-					{
-						Name:  "setup",
-						Usage: "Install the dependencies",
-						Action: func(ctx context.Context, cmd *cli.Command) error {
-							fmt.Println("Install the dependencies...")
-							fmt.Print("Would you like to install dependencies? (y/N): ")
-							choose, err := scanner.ScanBool()
-							if err != nil {
-								return err
-							}
-
-							if choose {
-								fmt.Println("Installing dependencies...")
-								// Add installation logic here
-								dependenciesCmd := commands.Dependencies{}
-								return dependenciesCmd.Install(cmd.Args().Slice())
-
-							} else {
-								fmt.Println("Installation skipped.")
-							}
-							return nil
-						},
-					},
-					{
-						Name:  "check",
-						Usage: "remove an existing template",
-						Action: func(ctx context.Context, cmd *cli.Command) error {
-							dependenciesCmd := commands.Dependencies{}
-							dependenciesCmd.Check(cmd.Args().Slice())
-							return nil
-						},
-					},
-				},
-			},
-			{
-				Name:   "destroy",
-				Usage:  "Destroy infrastructure",
-				Action: commands.ActionDestroyInfra(),
-			},
-			{
-				Name:  "install",
-				Usage: "Install plugins",
-				Flags: []cli.Flag{
-					&cli.StringFlag{
-						Name:  "plugins",
-						Usage: "",
-						Value: "",
-					},
-					&cli.StringFlag{
-						Name:  "stack",
-						Usage: "Tech stack",
-						Value: "",
-					},
-				},
-				Action: commands.ActionInstallPlugins(),
-			},
-			{
-				Name:      "install",
-				Usage:     "Install plugins",
-				ArgsUsage: "[plugins...]",
-				Action:    commands.ActionInstallPlugins(),
-			},
-			{
-				Name:   "version",
-				Usage:  "SDK version",
-				Action: commands.ActionVersion(),
-			},
-			{
-				Name:   "verify-register-candidate",
-				Usage:  "Verify and Register Candidate",
-				Flags:  flags.VerifyRegisterCandidateFlag,
-				Action: commands.ActionVerifyRegisterCandidates(),
-			},
-		},
-=======
 	"github.com/tokamak-network/trh-sdk/pkg/utils"
 )
 
@@ -121,7 +14,6 @@
 	currentVersion, err := utils.GetGoVersion()
 	if err != nil {
 		log.Fatalf("Failed to get Go version, err: %s", err.Error())
->>>>>>> 29bc1a4e
 	}
 	if currentVersion != expectedVersion {
 		log.Fatalf("Go version does not match expected version: %s, current version: %s", expectedVersion, currentVersion)
