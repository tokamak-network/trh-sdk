package types

import (
	"encoding/json"
	"errors"
	"fmt"
	"os"

	"github.com/tokamak-network/trh-sdk/pkg/constants"
)

type K8sConfig struct {
	Namespace string `json:"namespace"`
}

type ChainConfiguration struct {
	BatchSubmissionFrequency uint64 `json:"batch_submission_frequency"` // = l1BlockTime * maxChannelDuration
	ChallengePeriod          uint64 `json:"challenge_period"`           // = finalizationPeriodSeconds
	OutputRootFrequency      uint64 `json:"output_root_frequency"`      // = l2BlockTime * l2OutputOracleSubmissionInterval
	L2BlockTime              uint64 `json:"l2_block_time"`
	L1BlockTime              uint64 `json:"l1_block_time"`
}

type StakingInfo struct {
	IsCandidate         bool    `json:"is_candidate"`
	StakingAmount       float64 `json:"staking_amount"`
	RollupConfigAddress string  `json:"rollup_config_address"`
	CandidateName       string  `json:"candidate_name"`
	CandidateMemo       string  `json:"candidate_memo"`
	RegistrationTime    string  `json:"registration_time"`
	RegistrationTxHash  string  `json:"registration_tx_hash"`
	CandidateAddress    string  `json:"candidate_address"`
}

func (c *ChainConfiguration) GetL2OutputOracleSubmissionInterval() uint64 {
	if c.L2BlockTime == 0 {
		panic("L2BlockTime is not set")
	}
	return c.OutputRootFrequency / c.L2BlockTime
}

func (c *ChainConfiguration) GetMaxChannelDuration() uint64 {
	if c.L1BlockTime == 0 {
		panic("L1BlockTime is not set")
	}
	return c.BatchSubmissionFrequency / c.L1BlockTime
}

func (c *ChainConfiguration) GetFinalizationPeriodSeconds() uint64 {
	if c.ChallengePeriod == 0 {
		panic("ChallengePeriod is not set")
	}
	return c.ChallengePeriod
}

func (c *ChainConfiguration) Validate(l1ChainId uint64) error {
	if c.BatchSubmissionFrequency <= 0 {
		return errors.New("BatchSubmissionFrequency is not set")
	}

	if c.ChallengePeriod <= 0 {
		return errors.New("ChallengePeriod is not set")
	}

	if c.OutputRootFrequency <= 0 {
		return errors.New("OutputRootFrequency is not set")
	}

	if c.L1BlockTime <= 0 {
		return errors.New("L1BlockTime is not set")
	}

	if c.L2BlockTime <= 0 {
		return errors.New("L2BlockTime is not set")
	}

	if c.OutputRootFrequency%c.L2BlockTime != 0 {
		return fmt.Errorf("OutputRootFrequency must be a multiple of %d", c.L2BlockTime)
	}

	if c.BatchSubmissionFrequency%c.L1BlockTime != 0 {
		return fmt.Errorf("BatchSubmissionFrequency must be a multiple of %d", c.L1BlockTime)
	}

	if l1ChainId == constants.EthereumMainnetChainID {
		mainnetChallengePeriod := constants.L1ChainConfigurations[l1ChainId].FinalizationPeriodSeconds
		if c.ChallengePeriod != mainnetChallengePeriod {
			return fmt.Errorf("challengePeriod must be equal by %d", mainnetChallengePeriod)
		}
	}

	return nil
}

type DeployContractStatus int

const (
	DeployContractStatusInProgress = iota + 1
	DeployContractStatusCompleted
)

type DeployContractState struct {
	Status DeployContractStatus `json:"status"`
	Error  string               `json:"error,omitempty"`
}

type Config struct {
	AdminPrivateKey      string `json:"admin_private_key"`
	SequencerPrivateKey  string `json:"sequencer_private_key"`
	BatcherPrivateKey    string `json:"batcher_private_key"`
	ProposerPrivateKey   string `json:"proposer_private_key"`
	ChallengerPrivateKey string `json:"challenger_private_key,omitempty"`

	DeploymentFilePath string `json:"deployment_file_path"`
	L1RPCURL           string `json:"l1_rpc_url"`
	L1BeaconURL        string `json:"l1_beacon_url"`
	L1RPCProvider      string `json:"l1_rpc_provider"`
	L1ChainID          uint64 `json:"l1_chain_id"`
	L2ChainID          uint64 `json:"l2_chain_id"`

	Stack            string `json:"stack"`
	Network          string `json:"network"`
	EnableFraudProof bool   `json:"enable_fraud_proof"`

	// these fields are added after installing the infrastructure successfully
	L2RpcUrl string `json:"l2_rpc_url"`

	// AWS config
	AWS *AWSConfig `json:"aws,omitempty"`

	// K8s config
	K8s *K8sConfig `json:"k8s,omitempty"`

	ChainName string `json:"chain_name,omitempty"`

	ChainConfiguration *ChainConfiguration `json:"chain_configuration"`

	// Deployments
	DeployContractState *DeployContractState `json:"deploy_contract_state"`

<<<<<<< HEAD
	// Staking information
	StakingInfo *StakingInfo `json:"staking_info,omitempty"`
=======
	// Logging configuration
	LoggingConfig *LoggingConfig `json:"logging_config,omitempty"`
}

type LoggingConfig struct {
	Enabled             bool `json:"enabled"`
	CloudWatchRetention int  `json:"cloudwatch_retention,omitempty"` // CloudWatch log retention period (days)
	CollectionInterval  int  `json:"collection_interval,omitempty"`  // Log collection interval (seconds)
>>>>>>> 73cdc5fe
}

const ConfigFileName = "settings.json"
const MetadataInfoFileName = "metadata_info.json"

func (c *Config) WriteToJSONFile(deploymentPath string) error {
	data, err := json.MarshalIndent(c, "", "  ")
	if err != nil {
		fmt.Println("Error marshalling JSON:", err)
		return err
	}

	fileName := fmt.Sprintf("%s/%s", deploymentPath, ConfigFileName)
	// Write JSON to a file
	err = os.WriteFile(fileName, data, 0644)
	if err != nil {
		fmt.Println("Error writing JSON file:", err)
		return err
	}

	return nil
}

func (c *Config) SupportAWS() bool {
	return c != nil && (c.Network == constants.Testnet || c.Network == constants.Mainnet)
}<|MERGE_RESOLUTION|>--- conflicted
+++ resolved
@@ -138,10 +138,9 @@
 	// Deployments
 	DeployContractState *DeployContractState `json:"deploy_contract_state"`
 
-<<<<<<< HEAD
 	// Staking information
 	StakingInfo *StakingInfo `json:"staking_info,omitempty"`
-=======
+
 	// Logging configuration
 	LoggingConfig *LoggingConfig `json:"logging_config,omitempty"`
 }
@@ -150,7 +149,6 @@
 	Enabled             bool `json:"enabled"`
 	CloudWatchRetention int  `json:"cloudwatch_retention,omitempty"` // CloudWatch log retention period (days)
 	CollectionInterval  int  `json:"collection_interval,omitempty"`  // Log collection interval (seconds)
->>>>>>> 73cdc5fe
 }
 
 const ConfigFileName = "settings.json"
