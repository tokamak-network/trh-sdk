--- conflicted
+++ resolved
@@ -306,19 +306,11 @@
 	// If --no-candidate flag is NOT provided, register the candidate
 	if t.registerCandidate {
 		fmt.Println("Setting up the safe wallet...")
-<<<<<<< HEAD
-		if err := t.setupSafeWallet(cwd); err != nil {
+		if err := t.setupSafeWallet(ctx, cwd); err != nil {
 			return err
 		}
 		fmt.Println("🔍 Verifying and registering candidate...")
 		verifyRegisterError := t.verifyRegisterCandidates(ctx, registerCandidate)
-=======
-		if err := t.setupSafeWallet(ctx, t.deployConfig, cwd); err != nil {
-			return err
-		}
-		fmt.Println("🔍 Verifying and registering candidate...")
-		verifyRegisterError := t.verifyRegisterCandidates(ctx, t.deployConfig, registerCandidate)
->>>>>>> e28c8508
 		if verifyRegisterError != nil {
 			return fmt.Errorf("candidate registration failed: %v", verifyRegisterError)
 		}
