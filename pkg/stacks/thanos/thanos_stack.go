--- conflicted
+++ resolved
@@ -66,32 +66,19 @@
 		isResume bool
 	)
 
+	var registerCandidate *RegisterCandidateInput
+
 	cwd, err := os.Getwd()
 	if err != nil {
 		fmt.Println("Error obtaining current working directory:", err)
 		return err
 	}
 
-<<<<<<< HEAD
-	var registerCandidate *RegisterCandidateInput
-	if t.registerCandidate {
-		registerCandidate, err = t.inputRegisterCandidate()
-		if err != nil {
-			return err
-		}
-	}
-
-	// Download testnet dependencies file
-	err = utils.ExecuteCommandStream("bash", "-c", "curl -o ./install-testnet-packages.sh https://raw.githubusercontent.com/tokamak-network/trh-sdk/refs/heads/main/scripts/install-testnet-packages.sh && chmod +x ./install-testnet-packages.sh")
-	if err != nil {
-		fmt.Println("\r❌ Failed to download testnet dependencies file!")
-=======
 	if deployConfig == nil {
 		deployConfig = &types.Config{
 			Stack:   t.stack,
 			Network: t.network,
 		}
->>>>>>> bcd9029e
 	}
 
 	if deployConfig.DeployContractState != nil {
@@ -124,6 +111,13 @@
 			return err
 		}
 
+		if t.registerCandidate {
+			registerCandidate, err = t.inputRegisterCandidate()
+			if err != nil {
+				return err
+			}
+		}
+
 		err = t.deployContracts(ctx, l1Client, deployConfig, true)
 		if err != nil {
 			fmt.Print("\r❌ Resume the contracts deployment failed!       \n")
@@ -135,6 +129,13 @@
 		deployContractsConfig, err := t.inputDeployContracts(ctx)
 		if err != nil {
 			return err
+		}
+
+		if t.registerCandidate {
+			registerCandidate, err = t.inputRegisterCandidate()
+			if err != nil {
+				return err
+			}
 		}
 
 		l1Client, err := ethclient.DialContext(ctx, deployContractsConfig.l1RPCurl)
@@ -290,6 +291,19 @@
 	fmt.Printf("\r Rollup file path: %s/tokamak-thanos/build/rollup.json\n", cwd)
 
 	fmt.Printf("✅ Configuration successfully saved to: %s/settings.json \n", cwd)
+
+	// If --no-candidate flag is NOT provided, register the candidate
+	if t.registerCandidate {
+		fmt.Println("🔍 Verifying and registering candidate...")
+		verifyRegisterError := t.verifyRegisterCandidates(ctx, cfg, registerCandidate)
+		if verifyRegisterError != nil {
+			return fmt.Errorf("candidate registration failed: %v", verifyRegisterError)
+		}
+		fmt.Println("✅ Candidate registration completed successfully!")
+	} else {
+		fmt.Println("ℹ️ Skipping candidate registration (--no-candidate flag provided)")
+	}
+
 	return nil
 }
 
@@ -355,23 +369,6 @@
 		fmt.Println("Failed to write settings file:", err)
 		return err
 	}
-<<<<<<< HEAD
-	fmt.Printf("✅ Configuration successfully saved to: %s/settings.json\n", cwd)
-
-	// If --no-candidate flag is NOT provided, register the candidate
-	if t.registerCandidate {
-		fmt.Println("🔍 Verifying and registering candidate...")
-		verifyRegisterError := t.verifyRegisterCandidates(ctx, cfg, registerCandidate)
-		if verifyRegisterError != nil {
-			return fmt.Errorf("candidate registration failed: %v", verifyRegisterError)
-		}
-		fmt.Println("✅ Candidate registration completed successfully!")
-	} else {
-		fmt.Println("ℹ️ Skipping candidate registration (--no-candidate flag provided)")
-	}
-
-=======
->>>>>>> bcd9029e
 	return nil
 }
 
