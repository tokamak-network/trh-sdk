--- conflicted
+++ resolved
@@ -1756,11 +1756,7 @@
 			"--output", "text")
 
 		if _, err := cmd.CombinedOutput(); err != nil {
-<<<<<<< HEAD
-			t.getLogger().Errorw("Verification failed", "component", component)
-=======
 			logger.Errorw("Verification failed", "component", component)
->>>>>>> 5bd4e95e
 		}
 	}
 
@@ -1802,19 +1798,11 @@
 	for _, c := range podJSON.Spec.Containers {
 		joined := strings.Join(append(c.Command, c.Args...), " ")
 		if m := sleepRe.FindStringSubmatch(joined); len(m) > 1 {
-<<<<<<< HEAD
-			t.getLogger().Infow("Collection Interval", "interval", m[1])
-			return nil
-		}
-	}
-	t.getLogger().Errorw("Could not extract sleep interval from sidecar command")
-=======
 			logger.Infow("Collection Interval", "interval", m[1])
 			return nil
 		}
 	}
 	logger.Errorw("Could not extract sleep interval from sidecar command")
->>>>>>> 5bd4e95e
 	return nil
 }
 
