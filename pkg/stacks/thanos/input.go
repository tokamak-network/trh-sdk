--- conflicted
+++ resolved
@@ -262,54 +262,6 @@
 		break
 	}
 
-<<<<<<< HEAD
-	return nil
-}
-
-func (t *ThanosStack) inputRegisterCandidate(fromDeployContract bool) (*RegisterCandidateInput, error) {
-	var (
-		rollupConfig      string
-		amount            float64
-		memo              string
-		useTon            bool
-		nameInfo          string
-		seed              string
-		safeWalletAddress string
-		err               error
-	)
-	for {
-		fmt.Print("Please enter the amount of TON to stake (minimum 1000.1): ")
-		amount, err = scanner.ScanFloat()
-		if err != nil {
-			fmt.Printf("Error while reading amount: %s\n", err)
-			continue
-		}
-		if amount < 1000.1 {
-			fmt.Println("Error: Amount must be at least 1000.1 TON")
-			continue
-		}
-		break
-	}
-
-	if !fromDeployContract {
-		fmt.Print("Please enter your admin seed phrase: ")
-		seed, err = scanner.ScanString()
-		if err != nil {
-			fmt.Printf("Error while reading the seed phrase: %s", err)
-			return nil, err
-		}
-	}
-
-	for {
-		fmt.Print("Please enter the rollup config address: ")
-		rollupConfig, err = scanner.ScanString()
-		if err != nil {
-			fmt.Printf("Error while reading rollup config address: %s\n", err)
-			continue
-		}
-		if !common.IsHexAddress(rollupConfig) {
-			fmt.Println("Error: Invalid Ethereum address format. Please try again")
-=======
 	for {
 		fmt.Print("Please input your CoinMarketCap key: ")
 		coinmarketcapKey, err = scanner.ScanString()
@@ -320,49 +272,11 @@
 
 		if coinmarketcapKey == "" {
 			fmt.Println("CoinMarketCap key cannot be empty")
->>>>>>> 29bc1a4e
-			continue
-		}
-		break
-	}
-
-<<<<<<< HEAD
-	fmt.Print("Please enter a memo for the registration (optional): ")
-	memo, err = scanner.ScanString()
-	if err != nil {
-		fmt.Printf("Error while reading memo: %s", err)
-		return nil, err
-	}
-
-	fmt.Print("Please enter a name for the registration (optional): ")
-	nameInfo, err = scanner.ScanString()
-	if err != nil {
-		fmt.Printf("Error while reading name: %s", err)
-		return nil, err
-	}
-	fmt.Print("Would you like to use WTON instead of TON for staking? [Y or N] (default: N): ")
-	boolValue, err := scanner.ScanBool()
-	if err != nil {
-		fmt.Printf("Error while reading use-ton setting: %s", err)
-		return nil, err
-	}
-	useTon = !boolValue
-	//TODO: Check and update this with further updates
-	if !useTon {
-		fmt.Printf("Currently only TON is accepted %s", err)
-		return nil, err
-	}
-
-	for {
-		fmt.Print("Please enter the safe wallet address: ")
-		safeWalletAddress, err = scanner.ScanString()
-		if err != nil {
-			fmt.Printf("Error while reading safe wallet: %s\n", err)
-			continue
-		}
-		if !common.IsHexAddress(safeWalletAddress) {
-			fmt.Println("Error: Invalid address format. Please try again")
-=======
+			continue
+		}
+		break
+	}
+
 	//for {
 	//	fmt.Print("Please input your CoinMarketCap Token ID: ")
 	//	coinmarketcapTokenID, err = scanner.ScanString()
@@ -388,13 +302,108 @@
 
 		if walletConnectID == "" {
 			fmt.Println("WalletConnectID cannot be empty")
->>>>>>> 29bc1a4e
-			continue
-		}
-		break
-	}
-
-<<<<<<< HEAD
+			continue
+		}
+		break
+	}
+
+	return &InstallBlockExplorerInput{
+		DatabaseUsername:       databaseUserName,
+		DatabasePassword:       databasePassword,
+		CoinmarketcapKey:       coinmarketcapKey,
+		CoinmarketcapTokenID:   constants.TonCoinMarketCapTokenID,
+		WalletConnectProjectID: walletConnectID,
+	}, nil
+}
+
+func (t *ThanosStack) inputRegisterCandidate(fromDeployContract bool) (*RegisterCandidateInput, error) {
+	var (
+		rollupConfig      string
+		amount            float64
+		memo              string
+		useTon            bool
+		nameInfo          string
+		seed              string
+		safeWalletAddress string
+		err               error
+	)
+	for {
+		fmt.Print("Please enter the amount of TON to stake (minimum 1000.1): ")
+		amount, err = scanner.ScanFloat()
+		if err != nil {
+			fmt.Printf("Error while reading amount: %s\n", err)
+			continue
+		}
+		if amount < 1000.1 {
+			fmt.Println("Error: Amount must be at least 1000.1 TON")
+			continue
+		}
+		break
+	}
+
+	if !fromDeployContract {
+		fmt.Print("Please enter your admin seed phrase: ")
+		seed, err = scanner.ScanString()
+		if err != nil {
+			fmt.Printf("Error while reading the seed phrase: %s", err)
+			return nil, err
+		}
+	}
+
+	for {
+		fmt.Print("Please enter the rollup config address: ")
+		rollupConfig, err = scanner.ScanString()
+		if err != nil {
+			fmt.Printf("Error while reading rollup config address: %s\n", err)
+			continue
+		}
+		if !common.IsHexAddress(rollupConfig) {
+			fmt.Println("Error: Invalid Ethereum address format. Please try again")
+			continue
+		}
+		break
+	}
+
+	fmt.Print("Please enter a memo for the registration (optional): ")
+	memo, err = scanner.ScanString()
+	if err != nil {
+		fmt.Printf("Error while reading memo: %s", err)
+		return nil, err
+	}
+
+	fmt.Print("Please enter a name for the registration (optional): ")
+	nameInfo, err = scanner.ScanString()
+	if err != nil {
+		fmt.Printf("Error while reading name: %s", err)
+		return nil, err
+	}
+	fmt.Print("Would you like to use WTON instead of TON for staking? [Y or N] (default: N): ")
+	boolValue, err := scanner.ScanBool(false)
+	if err != nil {
+		fmt.Printf("Error while reading use-ton setting: %s", err)
+		return nil, err
+	}
+	useTon = !boolValue
+	//TODO: Check and update this with further updates
+	if !useTon {
+		fmt.Printf("Currently only TON is accepted %s", err)
+		return nil, err
+	}
+
+	for {
+		fmt.Print("Please enter the safe wallet address: ")
+		safeWalletAddress, err = scanner.ScanString()
+		if err != nil {
+			fmt.Printf("Error while reading safe wallet: %s\n", err)
+			continue
+		}
+		if !common.IsHexAddress(safeWalletAddress) {
+			fmt.Println("Error: Invalid address format. Please try again")
+			continue
+		}
+		break
+	}
+
 	return &RegisterCandidateInput{
 		rollupConfig:      rollupConfig,
 		amount:            amount,
@@ -403,13 +412,5 @@
 		nameInfo:          nameInfo,
 		seed:              seed,
 		safeWalletAddress: safeWalletAddress,
-=======
-	return &InstallBlockExplorerInput{
-		DatabaseUsername:       databaseUserName,
-		DatabasePassword:       databasePassword,
-		CoinmarketcapKey:       coinmarketcapKey,
-		CoinmarketcapTokenID:   constants.TonCoinMarketCapTokenID,
-		WalletConnectProjectID: walletConnectID,
->>>>>>> 29bc1a4e
 	}, nil
 }