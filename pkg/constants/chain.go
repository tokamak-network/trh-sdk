--- conflicted
+++ resolved
@@ -25,12 +25,8 @@
 	TON                              string `json:"ton"`
 	MaxChannelDuration               uint64 `json:"max_channel_duration"`
 }{
-<<<<<<< HEAD
 	//TODO: Updated the addresses for L1VerificationContractAddress, L2TonAddress, L2ManagerAddress and L1BridgeRegistry for different chains
-	1: {
-=======
 	EthereumMainnetChainID: {
->>>>>>> b20e6df6
 		BlockTimeInSeconds:   12,
 		L2NativeTokenAddress: "0x2be5e8c109e2197D077D13A82dAead6a9b3433C5",
 		NativeTokenSymbol:    "ETH",
